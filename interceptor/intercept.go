--- conflicted
+++ resolved
@@ -76,11 +76,7 @@
 func (i *Interceptor) Intercept(nextHop string, reqPaymentHash []byte, reqOutgoingAmountMsat uint64, reqOutgoingExpiry uint32, reqIncomingExpiry uint32) InterceptResult {
 	reqPaymentHashStr := hex.EncodeToString(reqPaymentHash)
 	resp, _, _ := i.payHashGroup.Do(reqPaymentHashStr, func() (interface{}, error) {
-<<<<<<< HEAD
-		token, params, paymentHash, paymentSecret, destination, incomingAmountMsat, outgoingAmountMsat, channelPoint, err := i.store.PaymentInfo(reqPaymentHash)
-=======
-		params, paymentHash, paymentSecret, destination, incomingAmountMsat, outgoingAmountMsat, channelPoint, tag, err := i.store.PaymentInfo(reqPaymentHash)
->>>>>>> c2b1b841
+		token, params, paymentHash, paymentSecret, destination, incomingAmountMsat, outgoingAmountMsat, channelPoint, tag, err := i.store.PaymentInfo(reqPaymentHash)
 		if err != nil {
 			log.Printf("paymentInfo(%x) error: %v", reqPaymentHash, err)
 			return InterceptResult{
